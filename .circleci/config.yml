--- conflicted
+++ resolved
@@ -21,57 +21,8 @@
   build-and-test:
     jobs:
       - build:
-          name: build12
-          e: node-12
-      - build:
-          name: build10
-          e: node-10
-      - build:
           name: puppeteerEnv
           e: puppeteer
-<<<<<<< HEAD
-=======
-      - test-dev-tools:
-          e: node-12
-          requires:
-            - build12
-      - test-dev-tools:
-          e: node-10
-          requires:
-            - build10
-      - test-json-file:
-          e: node-12
-          requires:
-            - build12
-      - test-json-file:
-          e: node-10
-          requires:
-            - build10
-      - test-expo-cli:
-          e: node-12
-          requires:
-            - build12
-      - test-expo-cli:
-          e: node-10
-          requires:
-            - build10
-      - test-expo-codemod:
-          e: node-12
-          requires:
-            - build12
-      - test-expo-codemod:
-          e: node-10
-          requires:
-            - build10
-      - test-webpack-config-unit:
-          e: node-12
-          requires:
-            - build12
-      - test-webpack-config-unit:
-          e: node-10
-          requires:
-            - build10
->>>>>>> 7c2377d3
       - test-webpack-config-e2e:
           e: puppeteer
           requires:
@@ -109,59 +60,6 @@
           key: yarn-{{ checksum "/tmp/.executor_name" }}-{{ checksum "yarn.lock" }}
           paths:
             - ~/.cache/yarn
-<<<<<<< HEAD
-=======
-  test-dev-tools:
-    parameters:
-      e:
-        type: executor
-    executor: << parameters.e >>
-    working_directory: ~/expo-cli/packages/dev-tools
-    steps:
-      - attach_workspace:
-          at: '~'
-      - run: yarn test
-  test-json-file:
-    parameters:
-      e:
-        type: executor
-    executor: << parameters.e >>
-    working_directory: ~/expo-cli/packages/json-file
-    steps:
-      - attach_workspace:
-          at: '~'
-      - run: yarn test
-  test-expo-cli:
-    parameters:
-      e:
-        type: executor
-    executor: << parameters.e >>
-    working_directory: ~/expo-cli/packages/expo-cli
-    steps:
-      - attach_workspace:
-          at: '~'
-      - run: yarn test
-  test-expo-codemod:
-    parameters:
-      e:
-        type: executor
-    executor: << parameters.e >>
-    working_directory: ~/expo-cli/packages/expo-codemod
-    steps:
-      - attach_workspace:
-          at: '~'
-      - run: yarn test
-  test-webpack-config-unit:
-    parameters:
-      e:
-        type: executor
-    executor: << parameters.e >>
-    working_directory: ~/expo-cli/packages/webpack-config
-    steps:
-      - attach_workspace:
-          at: '~'
-      - run: yarn test:unit
->>>>>>> 7c2377d3
   test-webpack-config-e2e:
     parameters:
       e:
