# Changelog

This is the log of notable changes to Expo CLI and related packages.

## master

### 🛠 Breaking changes

- [expo-cli][export] No longer prompts to automatically delete conflicting files, they must now be manually deleted, or the command must be rerun with `--force` [#2576](https://github.com/expo/expo-cli/pull/2576)
- [xdl] Deleted deprecated `Web` module [#2588](https://github.com/expo/expo-cli/pull/2588)

### 🎉 New features

<<<<<<< HEAD
- [expo-cli][eject] support Facebook props being removed [#2566](https://github.com/expo/expo-cli/pull/2566))
=======
- [expo-cli][config] Generate Android icons on eject and apply [#2087](https://github.com/expo/expo-cli/pull/2087)
- [expo-cli][export] List all conflicting files, allow for tolerable file collisions, prompt for `public-url` when it's not provided in interactive mode [#2576](https://github.com/expo/expo-cli/pull/2576)
>>>>>>> c5c59a7d

### 🐛 Bug fixes

- [webpack] Fix copy webpack plugin for web overrides ([#2558](https://github.com/expo/expo-cli/issues/2558))

## [Thu, 3 Sep 2020 10:30:14 +0200](https://github.com/expo/expo-cli/commit/68920e489dd4508e30f0da14bbe91b36427380a7)

### 🐛 Bug fixes

- [expo-cli] fix Segment context format [#2560](https://github.com/expo/expo-cli/pull/2560))

### 📦 Packages updated

- expo-cli@3.26.2

## [Wed, 2 Sep 2020 11:12:02 -0700](https://github.com/expo/expo-cli/commit/c97aba21376324b2131bb5058d193aab5ceb77f4)

### 🎉 New features

- [expo-cli] EAS Build - track build process with Segment ([#2555](https://github.com/expo/expo-cli/issues/2555))

### 🐛 Bug fixes

- [cli] Fix requested sdk in upgrade command ([#2557](https://github.com/expo/expo-cli/issues/2557))

### 📦 Packages updated

- @expo/dev-tools@0.13.38
- expo-cli@3.26.1
- @expo/xdl@57.9.35

## [Tue, 1 Sep 2020 16:47:59 -0700](https://github.com/expo/expo-cli/commit/b4a945b6243f11555b5f1b37eba98289ca5f342b)

### 🛠 Breaking changes

- [expo-cli] remove `push:web:upload`, `push:web:generate`, `push:web:show`, `push:web:clear` ([#2531](https://github.com/expo/expo-cli/pull/2531) by [@EvanBacon](https://github.com/EvanBacon))

### 🎉 New features

- [expo-cli] expo --help redesigned ([#2538](https://github.com/expo/expo-cli/pull/2538) by [@EvanBacon](https://github.com/EvanBacon))
- [expo-cli] expo upload - support tar.gz files from builds v2 ([#2504](https://github.com/expo/expo-cli/pull/2504) by [@EvanBacon](https://github.com/EvanBacon))
- [expo-cli] Implemented keychain storage for Apple ID ([#2508](https://github.com/expo/expo-cli/pull/2508) by [@EvanBacon](https://github.com/EvanBacon))
- [expo-cli] expo publish - Clean up upload results logs ([#2516](https://github.com/expo/expo-cli/pull/2516) by [@EvanBacon](https://github.com/EvanBacon))
- [expo-cli] expo eject - Added support for locales in eject and apply ([#2496](https://github.com/expo/expo-cli/pull/2496) by [@EvanBacon](https://github.com/EvanBacon))
- [expo-cli] expo publish - Log bundles after building ([#2527](https://github.com/expo/expo-cli/pull/2527) by [@EvanBacon](https://github.com/EvanBacon))
- [expo-cli] Improve warning logging on publish ([#2524](https://github.com/expo/expo-cli/issues/2524) by [@EvanBacon](https://github.com/EvanBacon))
- [expo-cli] Add shift+i hotkey in interactive prompt to select iOS simulator to open ([#2541](https://github.com/expo/expo-cli/pull/2541) by [@EvanBacon](https://github.com/EvanBacon))
- [expo-cli] Add shift+a hotkey in interactive prompt to select Android device/emulator to open ([#2550](https://github.com/expo/expo-cli/pull/2550) by [@EvanBacon](https://github.com/EvanBacon))
- [expo-cli] Improve edge case handling when upgrading Expo client in iOS simulator ([#2541](https://github.com/expo/expo-cli/pull/2541) by [@EvanBacon](https://github.com/EvanBacon))
- [expo-cli] expo eas:build - Add --skip-credentials-check option ([#2442](https://github.com/expo/expo-cli/pull/2442) by [@satya164](https://github.com/satya164))
- [expo-cli] Add a `eas:build:init` command ([#2443](https://github.com/expo/expo-cli/pull/2443) by [@satya164](https://github.com/satya164))
- [expo-cli] expo generate-module - Support for templates with Android native unit tests ([#2548](https://github.com/expo/expo-cli/pull/2548) by [@barthap](https://github.com/barthap))
- [expo-cli] eas build: collect build metadata ([#2532](https://github.com/expo/expo-cli/issues/2532))
- [xdl] Add support for passing app.json updates config to expo-updates in SDK 39 standalone apps ([#2539](https://github.com/expo/expo-cli/pull/2539) by [@esamelson](https://github.com/esamelson))

### 🐛 Bug fixes

- [dev-server] Use minify in prod ([#2526](https://github.com/expo/expo-cli/issues/2526) by [@EvanBacon](https://github.com/EvanBacon))
- [dev-tools] Fix layout shifting when url becomes available by rendering a placeholder for QR code ([c34397c41](https://github.com/expo/expo-cli/commit/c34397c41d2661a37235fa2a8b2dde027e1c5b87) by [@brentvatne](https://github.com/brentvatne))
- [expo-cli] Eas build fix prompt for unsynced credentials ([#2546](https://github.com/expo/expo-cli/issues/2546) by [@wkozyra95](https://github.com/wkozyra95))
- [expo-cli] expo upload:android - fix `--use-submission-service` not resulting in non-zero exit code when upload fails ([#2530](https://github.com/expo/expo-cli/pull/2530) by [@mymattcarroll](https://github.com/mymattcarroll))
- [expo-cli] Fix `generate-module` to support latest `expo-module-template` ([#2510](https://github.com/expo/expo-cli/pull/2510) by [@barthap](https://github.com/barthap))
- [expo-cli] Fix `generate-module` filename generation for modules without `expo-` prefix ([#2548](https://github.com/expo/expo-cli/pull/2548) by [@barthap](https://github.com/barthap))
- [image-utils] Fix setting background color when calling `Jimp.resize` ([#2535](https://github.com/expo/expo-cli/pull/2535) by [@cruzach](https://github.com/cruzach))
- [xdl] Remove undistributable code from root build.gradle ([#2547](https://github.com/expo/expo-cli/issues/2547) by [@sjchmiela](https://github.com/sjchmiela))
- [xdl] Remove expo-image from SDK39 standalone apps ([#2533](https://github.com/expo/expo-cli/issues/2533) by [@sjchmiela](https://github.com/sjchmiela))

### 📦 Packages updated

- @expo/config@3.2.22
- @expo/dev-server@0.1.24
- @expo/dev-tools@0.13.37
- @expo/electron-adapter@0.0.15
- expo-cli@3.26.0
- expo-optimize@0.1.46
- @expo/image-utils@0.3.4
- @expo/metro-config@0.1.24
- @expo/next-adapter@2.1.28
- expo-pwa@0.0.34
- uri-scheme@1.0.30
- @expo/webpack-config@0.12.28
- @expo/xdl@57.9.34

## [Thu Aug 27 10:25:29 2020 -0700](https://github.com/expo/expo-cli/commit/5f41c9306d9da10ab8a85e99659d9a039cf9e90b)

### 🎉 New features

- [eject] Added support for allowBackup ([#2506](https://github.com/expo/expo-cli/pull/2506) by [@EvanBacon](https://github.com/EvanBacon))
- [eject] Warn before ejecting that some config needs to be set on dynamic config ([#1761](https://github.com/expo/expo-cli/pull/1761) by [@brentvatne](https://github.com/brentvatne))
- [expo-cli] Added no-install option to expo init ([#2515](https://github.com/expo/expo-cli/pull/2515) by [@EvanBacon](https://github.com/EvanBacon))

### 🐛 Bug fixes

- [image-utils] Add missing dependencies ([#2512](https://github.com/expo/expo-cli/pull/2512) by [@byCedric](https://github.com/byCedric))
- [webpack-config] fix: handle empty favicons ([#2423](https://github.com/expo/expo-cli/pull/2423) by [@jaulz](https://github.com/jaulz))
- [config] Update "googleMobileAdsAutoInit" to be optional ([#2317](https://github.com/expo/expo-cli/pull/2317) by [@JamieS1211](https://github.com/JamieS1211))
- [webpack-config] add compatibility for node-pushnotifications in service worker ([#1440](https://github.com/expo/expo-cli/pull/1440) by [@jaulz](https://github.com/jaulz))

### 📦 Packages updated

- @expo/config@3.2.21
- @expo/dev-server@0.1.23
- @expo/dev-tools@0.13.36
- @expo/electron-adapter@0.0.14
- expo-cli@3.25.1
- expo-optimize@0.1.45
- @expo/image-utils@0.3.3
- @expo/metro-config@0.1.23
- @expo/next-adapter@2.1.27
- expo-pwa@0.0.33
- uri-scheme@1.0.29
- @expo/webpack-config@0.12.27
- @expo/xdl@57.9.33

## [Wed Aug 26 12:13:11 2020 +0200](https://github.com/expo/expo-cli/commit/7d5820b3d6a32862205355a01684c66f3787354e)

### 🎉 New features

- [expo-cli] EAS Build: warn user when credentials are not git ignored ([#2482](https://github.com/expo/expo-cli/pull/2482) by [@wkozyra95](https://github.com/wkozyra95))
- [expo-cli] EAS Build: tweaks ([#2485](https://github.com/expo/expo-cli/pull/2485) by [@dsokal](https://github.com/dsokal)):
  - initialize a git repository if it does not exist yet
  - improve reading the bundle identifier from the Xcode project (handle the string interpolation case)
- [xdl] Add EXPO_TOKEN authentication method ([#2415](https://github.com/expo/expo-cli/pull/2415) by [@byCedric](https://github.com/byCedric))
- [expo-cli] Generate iOS icons on eject and apply ([#2495](https://github.com/expo/expo-cli/pull/2495) by [@EvanBacon](https://github.com/EvanBacon))
- [expo-cli] expo apply - prompt for bundle ID and package name ([#2498](https://github.com/expo/expo-cli/pull/2498) by [@EvanBacon](https://github.com/EvanBacon))
- [expo-cli] expo eject - added support for device families ([#2505](https://github.com/expo/expo-cli/pull/2505) by [@EvanBacon](https://github.com/EvanBacon))
- [expo-cli] EAS build: allow choosing scheme for ios project build ([#2501](https://github.com/expo/expo-cli/pull/2501) by [@dsokal](https://github.com/dsokal))

### 🐛 Bug fixes

- [expo-cli][xdl] EAS Build: Skip SDK version validation ([#2481](https://github.com/expo/expo-cli/pull/2481) by [@brentvatne](https://github.com/brentvatne))
- [expo-cli] expo apply - fix iOS name changing ([#2497](https://github.com/expo/expo-cli/pull/2497) by [@EvanBacon](https://github.com/EvanBacon))
- [expo-cli] expo apply - fix android schemes being added incorrectly ([#2507](https://github.com/expo/expo-cli/pull/2507) by [@EvanBacon](https://github.com/EvanBacon))
- [expo-cli] Fix progress bar when uploading iOS ([#2502](https://github.com/expo/expo-cli/pull/2502) by [@byCedric](https://github.com/byCedric))
- [expo-cli] Fix default bare project name to match regex in `expo-init` ([#2509](https://github.com/expo/expo-cli/pull/2509) by [@barthap](https://github.com/barthap))

### 📦 Packages updated

- @expo/config@3.2.20
- @expo/dev-server@0.1.22
- @expo/dev-tools@0.13.35
- @expo/electron-adapter@0.0.13
- expo-cli@3.25.0
- expo-optimize@0.1.44
- @expo/image-utils@0.3.2
- @expo/metro-config@0.1.22
- @expo/next-adapter@2.1.26
- expo-pwa@0.0.32
- uri-scheme@1.0.28
- @expo/webpack-config@0.12.26
- @expo/xdl@57.9.32

## [Tue, 18 Aug 2020 21:14:50 -0700](https://github.com/expo/expo-cli/commit/e98f6916378a5db2a670f0a86ad1f5eaccd7a053)

### 🛠 Breaking changes

- [webpack-config] Disable offline support by default in SDK 39 ([#2475](https://github.com/expo/expo-cli/issues/2475) by [@EvanBacon](https://github.com/EvanBacon))

### 🎉 New features

- [expo-cli]: EAS Build: add command `eas:credentials:sync` ([#2460](https://github.com/expo/expo-cli/pull/2460) by [@wkozyra95](https://github.com/wkozyra95))
- [xdl] update ios Podfile excluded unimodules for SDK 39 ([#2471](https://github.com/expo/expo-cli/issues/2471) by [esamelson](https://github.com/esamelson))

### 🐛 Bug fixes

- [expo-cli] Only run expo service checks from the doctor command ([#2474](https://github.com/expo/expo-cli/issues/2474) by [@byCedric](https://github.com/byCedric))

### 📦 Packages updated

- @expo/dev-tools@0.13.34
- @expo/electron-adapter@0.0.12
- expo-cli@3.24.2
- @expo/next-adapter@2.1.25
- @expo/webpack-config@0.12.25
- @expo/xdl@57.9.31

## [Tue Aug 18 14:03:16 2020 +0200](https://github.com/expo/expo-cli/commit/2329769df21245f3cb625fd9b2aeac10baa06969)

### 🛠 Breaking changes

- [expo-cli] EAS Build: Upgrade `@expo/build-tools` to `0.1.14` to add support for glob patterns for `artifactPath`.

### 🎉 New features

- [expo-cli] Force users to confirm deleting android credentials ([#2457](https://github.com/expo/expo-cli/pull/2457) by [@byCedric](https://github.com/byCedric))
- [expo-cli] EAS Build: print credentials source before running build ([#2453](https://github.com/expo/expo-cli/pull/2453) by [@dsokal](https://github.com/dsokal))
- [expo-cli][xdl] expo doctor - add network check ([#2424](https://github.com/expo/expo-cli/pull/2424) by [@byCedric](https://github.com/byCedric))
- [expo-cli] expo eject - support projects with dynamic or missing configs ([#2464](https://github.com/expo/expo-cli/pull/2464) by [@EvanBacon](https://github.com/EvanBacon))
- [config] Allow scheme arrays ([#2462](https://github.com/expo/expo-cli/pull/2462) by [@EvanBacon](https://github.com/EvanBacon))

### 🐛 Bug fixes

- [expo-cli] EAS Build: better error handling when using local credentials.json ([#2452](https://github.com/expo/expo-cli/pull/2452) by [@wkozyra95](https://github.com/wkozyra95))
- [package-manager] fix pod-install for macOS projects ([#2461](https://github.com/expo/expo-cli/pull/2461) by [@Simek](https://github.com/Simek))
- [xdl] Expand Android permissions blacklist and add annotations ([#2458](https://github.com/expo/expo-cli/pull/2458) by [@byCedric](https://github.com/byCedric))

### 📦 Packages updated

- @expo/config@3.2.19
- @expo/dev-server@0.1.21
- @expo/dev-tools@0.13.33
- @expo/electron-adapter@0.0.11
- expo-cli@3.24.1
- expo-optimize@0.1.43
- @expo/metro-config@0.1.21
- @expo/next-adapter@2.1.24
- @expo/package-manager@0.0.31
- pod-install@0.1.10
- expo-pwa@0.0.31
- uri-scheme@1.0.27
- @expo/webpack-config@0.12.24
- @expo/xdl@57.9.30

## [Tue Aug 11 10:28:08 2020 +0200](https://github.com/expo/expo-cli/commit/199f5ef051a5829feb7e27a48031bed4e2f5f40f)

### 🛠 Breaking changes

- [expo-cli][xdl] Stop using api v1 endpoints for credentials ([#2422](https://github.com/expo/expo-cli/pull/2422) by [@wkozyra95](https://github.com/wkozyra95)).
- [expo-cli] Rename eas.json field: `buildCommand` -> `gradleCommand` ([#2432](https://github.com/expo/expo-cli/pull/2432) by [@dsokal](https://github.com/dsokal)).
- [expo-cli] Upgrade `@expo/build-tools` to `0.1.13` to change the default Gradle task (`:app:assembleRelease` -> `:app:bundleRelease`) for generic Android build.

### 🎉 New features

- [expo-cli] Implement auto-configuration for Android projects ([#2427](https://github.com/expo/expo-cli/pull/2427) by [@satya164](https://github.com/satya164)).
- [expo-cli] Make output of the `expo eas:build` command more readable ([#2428](https://github.com/expo/expo-cli/pull/2428) by [@wkozyra95](https://github.com/wkozyra95)).
- [expo-cli] Add `artifactPath` for generic iOS build profiles & set `app-bundle` as the default build type for managed Android builds ([#2435](https://github.com/expo/expo-cli/pull/2435) by [@dsokal](https://github.com/dsokal)).

### 🐛 Bug fixes

- [config] Fix generated orientation in AndroidManifest.xml ([#2431](https://github.com/expo/expo-cli/pull/2431) by [@barthap](https://github.com/barthap)).

### 📦 Packages updated

- @expo/config@3.2.18
- @expo/dev-server@0.1.20
- @expo/dev-tools@0.13.32
- @expo/electron-adapter@0.0.10
- expo-cli@3.24.0
- expo-optimize@0.1.42
- @expo/metro-config@0.1.20
- @expo/next-adapter@2.1.23
- expo-pwa@0.0.30
- uri-scheme@1.0.26
- @expo/webpack-config@0.12.23
- @expo/xdl@57.9.29

## [Tue Aug 4 11:44:18 2020 +0200](https://github.com/expo/expo-cli/commit/1110d7a2526d5c586c057aa1db7191011b6bb508)

### 🛠 Breaking changes

- Renamed commands for EAS Builds ([#2419](https://github.com/expo/expo-cli/pull/2419) by [@dsokal](https://github.com/dsokal)):
  - `expo build` -> `expo eas:build`
  - `expo build-status` -> `expo eas:build:status`

### 🎉 New features

- Reimplement bundling with Metro JS APIs (no file watching or HTTP servers), enabled in `expo publish` and `expo export` when `EXPO_USE_DEV_SERVER` is set to `true`. ([#2149](https://github.com/expo/expo-cli/pull/2149) by [@fson](https://github.com/fson)).
- Implement autoconfiguring bare iOS projects so they are buildable with EAS Builds. ([#2395](https://github.com/expo/expo-cli/pull/2395) by [@dsokal](https://github.com/dsokal)).

### 📦 Packages updated

- @expo/config@3.2.17
- @expo/configure-splash-screen@0.1.14
- @expo/dev-server@0.1.19
- @expo/dev-tools@0.13.30
- @expo/electron-adapter@0.0.9
- expo-cli@3.23.2
- expo-optimize@0.1.41
- @expo/metro-config@0.1.19
- @expo/next-adapter@2.1.22
- expo-pwa@0.0.29
- uri-scheme@1.0.25
- @expo/webpack-config@0.12.22
- @expo/xdl@57.9.27

## [Thu, 30 Jul 2020 13:42:33 -0700](https://github.com/expo/expo-cli/commit/5adda7a1af91bd05b299db8a342ef43e9035dd61)

### 🛠 Breaking changes

- Delete the deprecated `expo android` command ([#2215](https://github.com/expo/expo-cli/issues/2215))
- Delete deprecated `expo ios` command ([#2216](https://github.com/expo/expo-cli/issues/2216))

### 🎉 New features

- [xdl] Log output from Gradle Wrapper is a lot cleaner now. It doesn't print dots when the appropriate Gradle version is being downloaded ([#2355](https://github.com/expo/expo-cli/pull/2355)).
- [expo-cli] expo upload:android - Add better error messages when downloading archive file failed [#2384](https://github.com/expo/expo-cli/pull/2384).
- [expo-cli] perfomance improvment for operations on credentials (more efficient internal caching) [#2380](https://github.com/expo/expo-cli/pull/2380).
- [expo-cli] Add a command to get build status for turtle v2 builds

### 🐛 Bug fixes

- [configure-splash-screen] Bump cli-platform-[ios/android] versions for logkitty security fix
- [nextjs] Fix next.js adapter bug ([#2412](https://github.com/expo/expo-cli/issues/2412))
- [expo-cli] cleanup apple id credentials logic ([#2409](https://github.com/expo/expo-cli/issues/2409))
- [expo-cli] don't print function string in error message ([#2407](https://github.com/expo/expo-cli/issues/2407))
- [expo-cli] fix lint error
- [expo-cli]: IosApi handle properly missing credentials
- [expo-cli] base64 decode when saving p8 file ([#2404](https://github.com/expo/expo-cli/issues/2404))
- [expo-cli] revert PR #2404 and remove encoding from IosPushCredentials ([#2406](https://github.com/expo/expo-cli/issues/2406))
- [expo-cli] check `when` field when prompting in noninteractive mode ([#2393](https://github.com/expo/expo-cli/issues/2393))
- [xdl] Remove UpdateVersions from xdl ([#2387](https://github.com/expo/expo-cli/issues/2387))
- [xdl] Stop ADB daemon only when it was launched by xdl ([#2064](https://github.com/expo/expo-cli/issues/2064))
- [config] Implement "useNextNotificationsApi" configuration SDK 38 ([#2318](https://github.com/expo/expo-cli/issues/2318))
- [configure-splash-screen] fix a command instructions ([#2370](https://github.com/expo/expo-cli/issues/2370))
- [expo-cli] upload:android - add better error messages for issues with downloading archive file ([#2384](https://github.com/expo/expo-cli/issues/2384))
- [expo-cli] submission service: fix passing archive type from command line ([#2383](https://github.com/expo/expo-cli/issues/2383))
- [expo-cli] expo upload:android - fix help output - --latest is not default
- [xdl] Fix incorrect check of the packager port in the "setOptionsAsync" function. Fixes #2270
- [expo-cli] consolidate env variables. ([#2358](https://github.com/expo/expo-cli/issues/2358))

### 📦 Packages updated

- @expo/babel-preset-cli@0.2.17
- @expo/config@3.2.16
- @expo/configure-splash-screen@0.1.13
- @expo/dev-server@0.1.17
- @expo/dev-tools@0.13.28
- @expo/electron-adapter@0.0.8
- expo-cli@3.23.0
- expo-codemod@1.0.28
- expo-optimize@0.1.40
- @expo/image-utils@0.3.1
- @expo/json-file@8.2.22
- @expo/metro-config@0.1.17
- @expo/next-adapter@2.1.21
- @expo/osascript@2.0.23
- @expo/package-manager@0.0.30
- @expo/plist@0.0.9
- pod-install@0.1.9
- expo-pwa@0.0.28
- @expo/schemer@1.3.20
- uri-scheme@1.0.24
- @expo/webpack-config@0.12.21
- @expo/xdl@57.9.25

## [Wed Jul 15 2020 05:42:45 GMT-0700](https://github.com/expo/expo-cli/commit/05a88e6a69a1c0ab78dcb9a523a35b4bba26c694)

### 🛠 Breaking changes

- [expo-cli] Prefer `--apple-id-password` flag to environment variable `EXPO_APPLE_PASSWORD` when both are set([#2280](https://github.com/expo/expo-cli/issues/2280)).
- [expo-cli] Use `EXPO_APPLE_PASSWORD` instead of `EXPO_APPLE_ID_PASSWORD`.

## [Tue, 14 Jul 2020 21:37:53 -0700](https://github.com/expo/expo-cli/commit/2607c01f75eae079dd7ce4a8295cc7f47921096c)

### 🐛 Bug fixes

- [xdl] fix analytics for expo start ([#2357](https://github.com/expo/expo-cli/issues/2357))
- [xdl] Update link to third party library docs

### 📦 Packages updated

- @expo/dev-tools@0.13.27
- expo-cli@3.22.3
- @expo/xdl@57.9.24

## [Thu, 9 Jul 2020 13:45:20 -0700](https://github.com/expo/expo-cli/commit/30981cf510b4f72b365751ca4d83f43ed13a6cdc)

### 🐛 Bug fixes

- [webpack-config] Interop assets like Metro bundler ([#2346](https://github.com/expo/expo-cli/issues/2346))

### 📦 Packages updated

- @expo/dev-tools@0.13.25
- @expo/electron-adapter@0.0.6
- expo-cli@3.22.1
- @expo/next-adapter@2.1.19
- @expo/webpack-config@0.12.19
- @expo/xdl@57.9.22

## [Tue, 7 Jul 2020 11:39:19 -0700](https://github.com/expo/expo-cli/commit/e6de6aae5c90f006bff7b89e55cd702103a177e8)

### 🎉 New features

- [expo-cli] print turtle v2 build logs url
- [cli] add owner support for push:android cmds ([#2330](https://github.com/expo/expo-cli/issues/2330))
- [expo-cli] give another attempt to enter apple id credentials if it fails authentication with Apple ([#2338](https://github.com/expo/expo-cli/issues/2338))
- Add owner field support to expo start ([#2329](https://github.com/expo/expo-cli/issues/2329))
- Updated webpack version ([#2336](https://github.com/expo/expo-cli/issues/2336))
- [expo-cli] implement webhooks v2 ([#2212](https://github.com/expo/expo-cli/issues/2212))
- Add e2e tests for `expo export` ([#2237](https://github.com/expo/expo-cli/issues/2237))
- [expo-cli] Combined ID prompts for build and eject ([#2313](https://github.com/expo/expo-cli/issues/2313))
- Upgraded copy-webpack-plugin ([#2334](https://github.com/expo/expo-cli/issues/2334))

### 🐛 Bug fixes

- fix(config): use basename to avoid mixed path separators from glob ([#2319](https://github.com/expo/expo-cli/issues/2319))
- [webpack-config] Remove yup validation ([#2335](https://github.com/expo/expo-cli/issues/2335))

### 📦 Packages updated

- @expo/config@3.2.15
- @expo/dev-server@0.1.16
- @expo/dev-tools@0.13.24
- @expo/electron-adapter@0.0.5
- expo-cli@3.22.0
- expo-optimize@0.1.38
- @expo/metro-config@0.1.16
- @expo/next-adapter@2.1.18
- expo-pwa@0.0.26
- uri-scheme@1.0.23
- @expo/webpack-config@0.12.18
- @expo/xdl@57.9.21

## [Fri Jun 26 11:37:33 2020 -0700](https://github.com/expo/expo-cli/commit/8a9d17f699c07747c8198d5670eb779006e9b961)

### 🐛 Bug fixes

- Fix bug in credential manager when the user specifies a push key manually and appleCtx is not intialized.
- Simplify findProjectRootAsync to not use getConfig and swallow its errors.
- Workaround for iOS eject entitlements step failing on Windows - try/catch and warn if it doesn't work.

### 📦 Packages updated

- expo-cli@3.21.13

## [Thu Jun 25 14:51:58 2020 -0700](https://github.com/expo/expo-cli/commit/9fcad4c28b250bcf5a7a8c3f91ef79c1420cdeee)

### 🐛 Bug fixes

- Fix `expo upgrade` in projects that use dynamic configuration

### 📦 Packages updated

- @expo/dev-tools@0.13.23
- expo-cli@3.21.12
- @expo/xdl@57.9.20

## [Thu Jun 25 13:06:44 2020 -0700](https://github.com/expo/expo-cli/commit/8a03a18faa1af8711947698bba94c227f6ece5ec)

### 🛠 Breaking changes

- Mark unused XDL functions as deprecated

### 🎉 New features

- Prompt for iOS bundle identifier on build
- Add allowBackup customization feature for android
- Make the tabs template use TypeScript
- Use sudo for CocoaPods installation in pod-install, as recommended by CocoaPods docs

### 🐛 Bug fixes

- Fix `expo credentials:manager` listing all credentials on android and respect owner field` ([#2311](https://github.com/expo/expo-cli/pull/2311) by [@wkozyra95](https://github.com/wkozyra95)).
- Fix client_log warning in SDK 38 apps

### 📦 Packages updated

- @expo/config@3.2.14
- @expo/dev-server@0.1.15
- @expo/dev-tools@0.13.22
- @expo/electron-adapter@0.0.4
- expo-cli@3.21.11
- expo-optimize@0.1.37
- @expo/metro-config@0.1.15
- @expo/next-adapter@2.1.17
- @expo/package-manager@0.0.29
- pod-install@0.1.8
- expo-pwa@0.0.25
- uri-scheme@1.0.22
- @expo/webpack-config@0.12.17
- @expo/xdl@57.9.19

## [Tue Jun 23 17:55:00 2020 -0700](https://github.com/expo/expo-cli/commit/4bc73721d5a46fcac35096a0e86a1ceaa333b459)

### 🎉 New features

- Configure expo-updates on expo init in bare projects.

### 🐛 Bug fixes

- Add ttf and otf to binary extensions to fix font in tabs project.
- Upgrade fastlane.
- Replace calls to /bin/cp and /bin/rm with their xplat equivalents in fs-extra in xdl's IosPlist.

### 📦 Packages updated

- @expo/config@3.2.13
- @expo/dev-server@0.1.14
- @expo/dev-tools@0.13.21
- @expo/electron-adapter@0.0.3
- expo-cli@3.21.10
- expo-optimize@0.1.36
- @expo/metro-config@0.1.14
- @expo/next-adapter@2.1.16
- expo-pwa@0.0.24
- uri-scheme@1.0.21
- @expo/webpack-config@0.12.16
- @expo/xdl@57.9.18

## [Fri Jun 19 11:46:02 2020 -0700](https://github.com/expo/expo-cli/commit/d983fade1414f674c7dfff1c853d3e82fd787207)

### 🎉 New features

- `expo install` now also uses `bundledNativeModules.json` on bare projects.

### 📦 Packages updated

- @expo/dev-tools@0.13.20
- expo-cli@3.21.9
- @expo/xdl@57.9.17

## [Fri Jun 19 10:36:25 2020 +0200](https://github.com/expo/expo-cli/commit/4bc7d72f46f33349a974bfb38f1ee325297a2c16)

### 🎉 New features

- `expo upload:android --use-submission-service` is now ensuring the project is registered on Expo Servers before submitting a build.

### 📦 Packages updated

- @expo/config@3.2.12
- @expo/dev-server@0.1.13
- @expo/dev-tools@0.13.19
- @expo/electron-adapter@0.0.2
- expo-cli@3.21.8
- expo-optimize@0.1.35
- @expo/metro-config@0.1.13
- @expo/next-adapter@2.1.15
- expo-pwa@0.0.23
- uri-scheme@1.0.20
- @expo/webpack-config@0.12.15
- @expo/xdl@57.9.16

## [Thu Jun 18 11:13:34 2020 +0300](https://github.com/expo/expo-cli/commit/d868f8e4340f40a39f8e3a0d3b0c63f0ed116544)

### 🎉 New features

- Add `EXPO_IMAGE_UTILS_NO_SHARP` environment variable: it can be used to disable `sharp-cli` for image processing. ([#2269](https://github.com/expo/expo-cli/pull/2269) by [@EvanBacon](https://github.com/EvanBacon)).

### 🐛 Bug fixes

- Fix `expo build:android` throwing `_joi(...).default.strict is not a function` ([#2277](https://github.com/expo/expo-cli/issues/2277) by [@byCedric](https://github.com/byCedric)).
- Replace `newestSdkVersionAsync` with `newestReleasedSdkVersionAsync` ([#2266](https://github.com/expo/expo-cli/pull/2266) by [@cruzach](https://github.com/cruzach)).
- Use default `splash.resizeMode` on web ([#2268](https://github.com/expo/expo-cli/pull/2268) by [@EvanBacon](https://github.com/EvanBacon)).

### 📦 Packages updated

- @expo/config@3.2.11
- @expo/dev-server@0.1.12
- @expo/dev-tools@0.13.18
- @expo/electron-adapter@0.0.1
- expo-cli@3.21.7
- expo-optimize@0.1.34
- @expo/image-utils@0.3.0
- @expo/metro-config@0.1.12
- @expo/next-adapter@2.1.14
- expo-pwa@0.0.22
- uri-scheme@1.0.19
- @expo/webpack-config@0.12.14
- @expo/xdl@57.9.15

## [Mon Jun 15 14:40:35 2020 +0200](https://github.com/expo/expo-cli/commit/6b4992ca3bc4e23d32c5fc95110d3750c54dedfe)

### 🛠 Breaking changes

- Remove `opt-in-google-play-signing` command ([#2247](https://github.com/expo/expo-cli/pull/2247) by [@wkozyra95](https://github.com/wkozyra95)).
- Drop support for Node.js 13.x.x and 12.0.0-12.13.0 ([#2219](https://github.com/expo/expo-cli/pull/2219) by [@fson](https://github.com/fson)).

### 🎉 New features

- Allow providing a `postExport` hook ([#2227](https://github.com/expo/expo-cli/pull/2227) by [@vernondegoede](https://github.com/vernondegoede)).

### 🐛 Bug fixes

- Set EXPO_TARGET to correct value when starting dev server ([#2250](https://github.com/expo/expo-cli/pull/2250) by [esamelson](https://github.com/esamelson)).

### 📦 Packages updated

- @expo/config@3.2.10
- @expo/configure-splash-screen@0.1.12
- @expo/dev-server@0.1.11
- @expo/dev-tools@0.13.17
- @expo/electron-adapter@0.0.0
- expo-cli@3.21.6
- expo-optimize@0.1.33
- @expo/metro-config@0.1.11
- @expo/next-adapter@2.1.13
- @expo/package-manager@0.0.28
- pod-install@0.1.7
- expo-pwa@0.0.21
- uri-scheme@1.0.18
- @expo/webpack-config@0.12.13
- @expo/xdl@57.9.14

## [Thu Jun 4 10:01:50 2020 +0200](https://github.com/expo/expo-cli/commit/eb8409e9e18ea9c208a79f998596469b40145ca7)

### 🐛 Bug fixes

- Fix behavior of the `--skip-credentials-check` flag for `expo build:ios` ([#2213](https://github.com/expo/expo-cli/pull/2213) by [@quinlanj](https://github.com/quinlanj)).
- Fix buggy import of the `md5-file` package - caused issues with uploading submissions to AWS S3 - ([https://github.com/expo/expo-cli/commit/f875c67e1eb1614031715a9a645a8516e467f620](https://github.com/expo/expo-cli/commit/f875c67e1eb1614031715a9a645a8516e467f620) by [@dsokal](https://github.com/dsokal)).

### 📦 Packages updated

- expo-cli@3.21.5

## [Tue Jun 2 13:03:08 2020 +0200](https://github.com/expo/expo-cli/commit/39a705ade41e7fd6807ab05288ddeab7ca17138d)

### 📦 Packages updated

- @expo/config@3.2.9
- @expo/configure-splash-screen@0.1.10
- @expo/dev-server@0.1.10
- @expo/dev-tools@0.13.16
- @expo/electron-adapter@0.0.0-alpha.60
- expo-cli@3.21.4
- expo-optimize@0.1.32
- @expo/image-utils@0.2.29
- @expo/json-file@8.2.21
- @expo/metro-config@0.1.10
- @expo/next-adapter@2.1.12
- @expo/package-manager@0.0.27
- pod-install@0.1.6
- expo-pwa@0.0.20
- uri-scheme@1.0.17
- @expo/webpack-config@0.12.12
- @expo/xdl@57.9.13

## [Wed May 27 15:42:30 2020 +0300](https://github.com/expo/expo-cli/commit/eaff0bcc27a4a1221e54c453d98a0691af23792c)

### 📦 Packages updated

- @expo/configure-splash-screen@0.1.9
- @expo/dev-tools@0.13.15
- expo-cli@3.21.3
- @expo/xdl@57.9.12

## [Wed May 27 14:40:55 2020 +0300](https://github.com/expo/expo-cli/commit/e5c0a33bc95b222f9df36b5ba97061ddfe539555)

### 📦 Packages updated

- @expo/config@3.2.8
- @expo/dev-server@0.1.9
- @expo/dev-tools@0.13.14
- @expo/electron-adapter@0.0.0-alpha.59
- expo-cli@3.21.2
- expo-codemod@1.0.27
- expo-optimize@0.1.31
- @expo/json-file@8.2.20
- @expo/metro-config@0.1.9
- @expo/next-adapter@2.1.11
- @expo/package-manager@0.0.26
- pod-install@0.1.5
- expo-pwa@0.0.19
- @expo/schemer@1.3.19
- uri-scheme@1.0.16
- @expo/webpack-config@0.12.11
- @expo/xdl@57.9.11

## [Tue May 26 15:46:04 2020 +0200](https://github.com/expo/expo-cli/commit/f115be93ed1054bc09bdd8d2a4b4d6dfb6bf4e17)

### 📦 Packages updated

- expo-cli@3.21.1

## [Tue May 26 14:12:57 2020 +0200](https://github.com/expo/expo-cli/commit/ed5afaafe5388d5d6b6ae02cdf5c9984bae4bea0)

### 📦 Packages updated

- @expo/babel-preset-cli@0.2.16
- @expo/config@3.2.7
- @expo/configure-splash-screen@0.1.8
- @expo/dev-server@0.1.8
- @expo/dev-tools@0.13.13
- @expo/electron-adapter@0.0.0-alpha.58
- expo-cli@3.21.0
- expo-codemod@1.0.26
- expo-optimize@0.1.30
- @expo/image-utils@0.2.28
- @expo/json-file@8.2.19
- @expo/metro-config@0.1.8
- @expo/next-adapter@2.1.10
- @expo/osascript@2.0.22
- @expo/package-manager@0.0.25
- @expo/plist@0.0.8
- pod-install@0.1.4
- expo-pwa@0.0.18
- @expo/schemer@1.3.18
- uri-scheme@1.0.15
- @expo/webpack-config@0.12.10
- @expo/xdl@57.9.10

## [Fri May 15 16:55:55 2020 -0700](https://github.com/expo/expo-cli/commit/b17349f344e165f5ee386f07bae110d73eafefac)

### 📦 Packages updated

- @expo/dev-tools@0.13.12
- expo-cli@3.20.9
- @expo/xdl@57.9.9

## [Fri May 15 12:26:08 2020 -0700](https://github.com/expo/expo-cli/commit/03aa7e0f4ab2f53a29a540a58a7d3efda475eaca)

### 📦 Packages updated

- @expo/babel-preset-cli@0.2.15
- @expo/config@3.2.6
- @expo/configure-splash-screen@0.1.7
- @expo/dev-server@0.1.7
- @expo/dev-tools@0.13.11
- @expo/electron-adapter@0.0.0-alpha.57
- expo-cli@3.20.8
- expo-codemod@1.0.25
- expo-optimize@0.1.29
- @expo/image-utils@0.2.27
- @expo/json-file@8.2.18
- @expo/metro-config@0.1.7
- @expo/next-adapter@2.1.9
- @expo/osascript@2.0.21
- @expo/package-manager@0.0.24
- @expo/plist@0.0.7
- pod-install@0.1.3
- expo-pwa@0.0.17
- @expo/schemer@1.3.17
- uri-scheme@1.0.14
- @expo/webpack-config@0.12.9
- @expo/xdl@57.9.8

## [Thu May 14 22:34:45 2020 -0700](https://github.com/expo/expo-cli/commit/21770d9b7da6e591643be6bc52634a6232b5bea4)

### 📦 Packages updated

- @expo/babel-preset-cli@0.2.14
- @expo/config@3.2.5
- @expo/configure-splash-screen@0.1.6
- @expo/dev-server@0.1.6
- @expo/dev-tools@0.13.10
- @expo/electron-adapter@0.0.0-alpha.56
- expo-cli@3.20.7
- expo-codemod@1.0.24
- expo-optimize@0.1.28
- @expo/image-utils@0.2.26
- @expo/json-file@8.2.17
- @expo/metro-config@0.1.6
- @expo/next-adapter@2.1.8
- @expo/osascript@2.0.20
- @expo/package-manager@0.0.23
- @expo/plist@0.0.6
- pod-install@0.1.2
- expo-pwa@0.0.16
- @expo/schemer@1.3.16
- uri-scheme@1.0.13
- @expo/webpack-config@0.12.8
- @expo/xdl@57.9.7

## [Thu May 14 18:36:58 2020 -0700](https://github.com/expo/expo-cli/commit/ae467cf329a73dbec1e607f6b2a4f9fce5aa63db)

### 📦 Packages updated

- @expo/config@3.2.4
- @expo/configure-splash-screen@0.1.5
- @expo/dev-server@0.1.5
- @expo/dev-tools@0.13.9
- @expo/electron-adapter@0.0.0-alpha.55
- expo-cli@3.20.6
- expo-optimize@0.1.27
- @expo/image-utils@0.2.25
- @expo/json-file@8.2.16
- @expo/metro-config@0.1.5
- @expo/next-adapter@2.1.7
- @expo/osascript@2.0.19
- @expo/package-manager@0.0.22
- @expo/plist@0.0.5
- pod-install@0.1.1
- expo-pwa@0.0.15
- @expo/schemer@1.3.15
- uri-scheme@1.0.12
- @expo/webpack-config@0.12.7
- @expo/xdl@57.9.6

## [Tue May 12 16:09:06 2020 -0700](https://github.com/expo/expo-cli/commit/4b7d38ed4823c9d0cc70dc44cf271d1232fc27ef)

### 📦 Packages updated

- @expo/babel-preset-cli@0.2.13
- @expo/config@3.2.3
- @expo/configure-splash-screen@0.1.4
- @expo/dev-server@0.1.4
- @expo/dev-tools@0.13.8
- @expo/electron-adapter@0.0.0-alpha.54
- expo-cli@3.20.5
- expo-codemod@1.0.23
- expo-optimize@0.1.26
- @expo/image-utils@0.2.24
- @expo/json-file@8.2.15
- @expo/metro-config@0.1.4
- @expo/next-adapter@2.1.6
- @expo/osascript@2.0.18
- @expo/package-manager@0.0.21
- pod-install@0.1.0
- expo-pwa@0.0.14
- @expo/schemer@1.3.14
- uri-scheme@1.0.11
- @expo/webpack-config@0.12.6
- @expo/xdl@57.9.5

## [Mon May 11 13:22:29 2020 -0700](https://github.com/expo/expo-cli/commit/21334851c174e4283a0f1833fc09cc18623091ff)

### 📦 Packages updated

- @expo/babel-preset-cli@0.2.12
- @expo/config@3.2.2
- @expo/configure-splash-screen@0.1.3
- @expo/dev-server@0.1.3
- @expo/dev-tools@0.13.7
- @expo/electron-adapter@0.0.0-alpha.53
- expo-cli@3.20.4
- expo-codemod@1.0.22
- expo-optimize@0.1.25
- @expo/image-utils@0.2.23
- @expo/json-file@8.2.14
- @expo/metro-config@0.1.3
- @expo/next-adapter@2.1.5
- @expo/osascript@2.0.17
- @expo/package-manager@0.0.20
- pod-install@0.0.0-alpha.15
- expo-pwa@0.0.13
- @expo/schemer@1.3.13
- uri-scheme@1.0.10
- @expo/webpack-config@0.12.5
- @expo/xdl@57.9.4

## [Sat May 9 17:18:56 2020 -0700](https://github.com/expo/expo-cli/commit/21995b53c5d70f01ddae9f17c22b475aabfe0e93)

### 📦 Packages updated

- @expo/configure-splash-screen@0.1.2

## [Thu May 7 21:47:13 2020 -0700](https://github.com/expo/expo-cli/commit/000d0d28d3b8a5e4a83bb985d3132a837cbb985d)

### 📦 Packages updated

- @expo/dev-tools@0.13.6
- expo-cli@3.20.3
- @expo/xdl@57.9.3

## [Thu May 7 21:29:36 2020 -0700](https://github.com/expo/expo-cli/commit/4ef85a2a6a286db1dea6b931fa87bcae9de8acde)

### 📦 Packages updated

- @expo/config@3.2.1
- @expo/configure-splash-screen@0.1.1
- @expo/dev-server@0.1.2
- @expo/dev-tools@0.13.5
- @expo/electron-adapter@0.0.0-alpha.52
- expo-cli@3.20.2
- expo-optimize@0.1.24
- @expo/metro-config@0.1.2
- @expo/next-adapter@2.1.4
- @expo/package-manager@0.0.19
- pod-install@0.0.0-alpha.14
- expo-pwa@0.0.12
- uri-scheme@1.0.9
- @expo/webpack-config@0.12.4
- @expo/xdl@57.9.2

## [Thu Apr 30 18:45:00 2020 +0300](https://github.com/expo/expo-cli/commit/efa712a70ce470714129af085ff746eb7e4e323d)

### 🐛 Bug fixes

- Resolve and import metro-config from the project ([#2048](https://github.com/expo/expo-cli/pull/2048) by [@fson](https://github.com/fson)).
- Remove excessive warnings when session is logged out. ([#2053](https://github.com/expo/expo-cli/pull/2053) by [@jkhales](https://github.ciom/jkhales)).

  - @expo/dev-server@0.1.1
  - @expo/dev-tools@0.13.4
  - expo-cli@3.20.1
  - @expo/metro-config@0.1.1
  - @expo/xdl@57.9.1

## [Thu Apr 30 00:23:03 2020 +0300](https://github.com/expo/expo-cli/commit/945feb8b8f7228420e3b7e7918635721f81697f6)

- @expo/babel-preset-cli@0.2.11
- @expo/config@3.2.0
- @expo/dev-server@0.1.0
- @expo/dev-tools@0.13.3
- @expo/electron-adapter@0.0.0-alpha.51
- expo-cli@3.20.0
- expo-codemod@1.0.21
- expo-optimize@0.1.23
- @expo/image-utils@0.2.22
- @expo/json-file@8.2.13
- @expo/metro-config@0.1.0
- @expo/next-adapter@2.1.3
- @expo/osascript@2.0.16
- @expo/package-manager@0.0.18
- pod-install@0.0.0-alpha.13
- expo-pwa@0.0.11
- @expo/schemer@1.3.12
- uri-scheme@1.0.8
- @expo/webpack-config@0.12.3
- @expo/xdl@57.9.0

### 🛠 Breaking changes

- Remove `exp.json` support. Before this, `exp.json` had already been deprecated in favor of [`app.json` or `app.config.js`](https://docs.expo.io/workflow/configuration/). ([#2017](https://github.com/expo/expo-cli/pull/2017) by [@EvanBacon](https://github.com/EvanBacon)).

### 🎉 New features

- Suggest closest match to an unknown command . ([#2007](https://github.com/expo/expo-cli/pull/2007) by [@jamesgeorge007](jamesgeorge007)).
- Add validation for the `--platform` option in `expo apply`. ([#1981](https://github.com/expo/expo-cli/pull/1981) by [@EvanBacon](https://github.com/EvanBacon)).
- Print warning when running on untested newer versions of Node.js ([#1992](https://github.com/expo/expo-cli/pull/1992) by [@LinusU](https://github.com/LinusU))
- Clean up `Expo.plist` artifacts left behind by `expo publish` in a bare project. ([#2028](https://github.com/expo/expo-cli/pull/2028) by [@esamelson](https://github.com/esamelson))
- _Experimental_: add `@expo/dev-server`, a complete rewrite of the development server using Metro and `@react-native-community/cli-server-api`. The experimental dev server can be enabled in SDK 37 projects by setting `EXPO_USE_DEV_SERVER=true` in the environment. ([#1845](https://github.com/expo/expo-cli/pull/1845) by [@fson](https://github.com/fson))

### 🐛 Bug fixes

- Add necessary imports for onConfigurationChanged updates to MainActivity when ejecting. ([#2001](https://github.com/expo/expo-cli/pull/2001) by [@brentvatne](https://github.com/brentvatne)).
- Revert `workbox-webpack-plugin` update ([#2023](https://github.com/expo/expo-cli/pull/2023) by [@EvanBacon](https://github.com/EvanBacon)).

### 💎 Enhancements

- Improve macOS comment in `expo init` ([#2042](https://github.com/expo/expo-cli/issues/2042) by [@Anders-E](https://github.com/Anders-E))
- Add a better default email address in `expo client:ios`. ([#2029](https://github.com/expo/expo-cli/pull/2029) by [@EvanBacon](https://github.com/EvanBacon)).
- Update `expo whoami` and `expo logout` text ([#2019](https://github.com/expo/expo-cli/pull/2019) by [@EvanBacon](https://github.com/EvanBacon)).
- Fix typo in build output. ([#2006](https://github.com/expo/expo-cli/pull/2006) by [@BrodaNoel](https://github.com/BrodaNoel)).

### 🤷‍♂️ Chores

- Test `expo build:ios`. ([#1991](https://github.com/expo/expo-cli/pull/1991) and [#2011](https://github.com/expo/expo-cli/pull/2011) by [@quinlanj](https://github.com/quinlanj)).
- Improve readability of `asyncActionProjectDir`. ([#1989](https://github.com/expo/expo-cli/pull/1989) by [@EvanBacon](https://github.com/EvanBacon) and [@brentvatne](https://github.com/brentvatne)).
- Fetch configuration schemas from APIv2 endpoint. ([#1978](https://github.com/expo/expo-cli/pull/1978) by [@jkhales](https://github.com/jkhales)).
- Migrate to `cli-table3`. ([#2024](https://github.com/expo/expo-cli/pull/2024) by [@jamesgeorge007](https://github.com/jamesgeorge007)).
- Add docs for `uri-scheme`. ([#2026](https://github.com/expo/expo-cli/pull/2026) by [@EvanBacon](https://github.com/EvanBacon)).
- Use comments in the issue template. ([#2027](https://github.com/expo/expo-cli/pull/2027) by [@EvanBacon](https://github.com/EvanBacon)).
- Update `treekill`. ([#2027](https://github.com/expo/expo-cli/issues/2004) by [@brentvatne]).
- Remove `jest-message-utils` ([#2033](https://github.com/expo/expo-cli/issues/2033) by [@EvanBacon](https://github.com/EvanBacon)
- Make clean scripts platform independent ([#2043](https://github.com/expo/expo-cli/issues/2043) by [@Anders-E](https://github.com/Anders-E))

## [Sat Apr 25 16:26:28 2020 -0700](https://github.com/expo/expo-cli/commit/8a805d)

- @expo/babel-preset-cli@0.2.10
- @expo/config@3.1.4
- @expo/dev-tools@0.13.2
- @expo/electron-adapter@0.0.0-alpha.50
- expo-cli@3.19.2
- expo-codemod@1.0.20
- expo-optimize@0.1.22
- @expo/image-utils@0.2.21
- @expo/json-file@8.2.12
- @expo/metro-config@0.0.9
- @expo/next-adapter@2.1.2
- @expo/osascript@2.0.15
- @expo/package-manager@0.0.17
- pod-install@0.0.0-alpha.12
- expo-pwa@0.0.10
- @expo/schemer@1.3.11
- uri-scheme@1.0.7
- @expo/webpack-config@0.12.2
- @expo/xdl@57.8.32

### 🛠 Breaking changes

- Deprecate `expo ios` in favor of `expo start --ios` or pressing `i` in the terminal UI after running `expo start`. ([#1987](https://github.com/expo/expo-cli/pull/1987) by [@evanbacon](https://github.com/evanbacon))
- Deprecate `expo android` in favor of `expo start --android` or pressing `a` in the terminal UI after running `expo start`. ([#1987](https://github.com/expo/expo-cli/pull/1987) by [@evanbacon](https://github.com/evanbacon))

### 🐛 Bug fixes

- Fix bundling assets in bare apps that are using `expo-updates` and `expo export` for self hosting. ([#1999](https://github.com/expo/expo-cli/pull/1999) by [@brentvatne](https://github.com/brentvatne)).
- Use UIStatusBarStyleDefault in standalone apps unless otherwise specified. This fixes a longstanding issue where the status bar style is different between Expo client and standalone apps (https://github.com/expo/expo-cli/commit/474a56e863a16228a641c58f31f3f5c9f3c2d9e8 by [@brentvatne](https://github.com/brentvatne)).
- Fix support for owner field when checking credentials. ([#1942](https://github.com/expo/expo-cli/pull/1941) by [@quinlanj](https://github.com/quinlanj)).

### 🤷‍♂️ Chores

- Add notice about "damage simulator builds" on macOS Catalina (#[1944](https://github.com/expo/expo-cli/pull/1944) by [@byCedric](https://github.com/byCedric)).
- Better build errors when credentials aren't available in non-interactive mode ([#1928](https://github.com/expo/expo-cli/pull/1928) by [@quinlanj](https://github.com/quinlanj)).

## [Wed Apr 22 19:05:40 2020 -0700](https://github.com/expo/expo-cli/commit/3a0e79)

- @expo/babel-preset-cli@0.2.9
- @expo/config@3.1.3
- @expo/dev-tools@0.13.1
- @expo/electron-adapter@0.0.0-alpha.49
- expo-cli@3.19.1
- expo-codemod@1.0.19
- expo-optimize@0.1.21
- @expo/image-utils@0.2.20
- @expo/json-file@8.2.11
- @expo/metro-config@0.0.8
- @expo/next-adapter@2.1.1
- @expo/osascript@2.0.14
- @expo/package-manager@0.0.16
- @expo/plist@0.0.4
- pod-install@0.0.0-alpha.11
- expo-pwa@0.0.9
- @expo/schemer@1.3.10
- uri-scheme@1.0.6
- @expo/webpack-config@0.12.1
- @expo/xdl@57.8.31

### 🐛 Bug fixes

- Fix pasting service account JSON from finder (#1943)
- Add back sharp-cli version check back (#1907).
- Fix the open editor hotkey on Mac with osascript (#1899)
- Fix semver comparison in Node version compatibility check so an appropriate error is provided when using a Node version that is new and not yet supported.

### 🤷‍♂️ Chores

- Ignore mocks and tests in TypeScript builds (#1965)
- Remove the optimize command from expo-cli (#1930)
- Assorted improvements to build, testing, and coverage infra.

## [Tue Apr 21 10:52:42 2020 +0200](https://github.com/expo/expo-cli/commit/771a53)

- @expo/dev-tools@0.13.0
- @expo/electron-adapter@0.0.0-alpha.48
- expo-cli@3.19.0
- @expo/next-adapter@2.1.0
- @expo/webpack-config@0.12.0
- @expo/xdl@57.8.30

### 🐛 Bug fixes

- Assemble/bundle only the :app project on turtle (https://github.com/expo/expo-cli/pull/1937).

### 🤷‍♂️ Chores

- Added default name for projects if no name is given (#1923)
- Log message in `expo bundle-assets` if manifest is empty (#1912)
- Fallback on insecure HTTPS (#1940)

## [Mon Apr 20 14:52:56 2020 +0200](https://github.com/expo/expo-cli/commit/771a53)

- @expo/dev-tools@0.12.6
- expo-cli@3.18.7
- @expo/xdl@57.8.29

### 🤷‍♂️ Chores

- Remove call to check-dynamic-macros (https://github.com/expo/expo-cli/pull/1933).

## [Sat Apr 18 17:58:21 2020 -0700](https://github.com/expo/expo-cli/commit/4e6cfd)

- @expo/dev-tools@0.12.4
- @expo/electron-adapter@0.0.0-alpha.46
- expo-cli@3.18.5
- @expo/next-adapter@2.0.32
- expo-pwa@0.0.7
- uri-scheme@1.0.4
- @expo/webpack-config@0.11.24
- @expo/xdl@57.8.27

### 🐛 Bug fixes

- `expo start -c` will now properly clear cache as expected (https://github.com/expo/expo-cli/commit/48d67f).
- Fix keystore uploading with apiv2 (https://github.com/expo/expo-cli/commit/9fd163).

### 🤷‍♂️ Chores

- Create initial commit for project (https://github.com/expo/expo-cli/commit/22017c).
- Add useful information in uri-scheme when user does not have launchMode singleTask set (https://github.com/expo/expo-cli/commit/15899b).
- Support custom paths in uri-scheme (https://github.com/expo/expo-cli/commit/4d2dd7).

## [Fri Apr 17 11:20:10 2020 -0700](https://github.com/expo/expo-cli/commit/465333)

- @expo/dev-tools@0.12.3
- expo-cli@3.18.4
- @expo/xdl@57.8.26

### 🐛 Bug fixes

- Fix typo that was causing android keystore updates to fail (https://github.com/expo/expo-cli/pull/1909).

## [Fri Apr 17 10:02:10 2020 +0200](https://github.com/expo/expo-cli/commit/850be0)

- @expo/dev-tools@0.12.2
- expo-cli@3.18.3
- @expo/xdl@57.8.25

### 🐛 Bug fixes

- Do not override `google-services.json` contents since SDK 37 (https://github.com/expo/expo-cli/pull/1897).

## [Wed Apr 15 22:08:42 2020 -0700](https://github.com/expo/expo-cli/commit/c4eec5) and [Wed Apr 15 21:58:50 2020 -0700](https://github.com/expo/expo-cli/commit/c614c0)

- @expo/config@3.1.1
- @expo/dev-tools@0.12.1
- @expo/electron-adapter@0.0.0-alpha.45
- expo-cli@3.18.2
- expo-optimize@0.1.19
- @expo/metro-config@0.0.6
- @expo/next-adapter@2.0.31
- @expo/package-manager@0.0.14
- pod-install@0.0.0-alpha.9
- expo-pwa@0.0.6
- uri-scheme@1.0.3
- @expo/webpack-config@0.11.23
- @expo/xdl@57.8.24

### 🎉 New features

- Add offline support to Yarn PackageManager (https://github.com/expo/expo-cli/pull/1892).
- Return the given entry point as-is if it cannot be resolved using our helpers - this makes it easier to use `expo-updates` in certain monorepo setups (https://github.com/expo/expo-cli/commit/e076d56).

### 🐛 Bug fixes

- Temporarily revert build credentials to apiv1 in order to resolve issue with `owner` field not being respected on build (https://github.com/expo/expo-cli/commit/3b2f680).
- Handle Ctrl+C correctly in PowerShell/CMD (https://github.com/expo/expo-cli/pull/1749).

### 🤷‍♂️ Chores

- Better contextual error when a non-interactive build fails in a way that we cannot recover from without user intervention (https://github.com/expo/expo-cli/pull/1891).
- Better support for non-interactive mode in build - auto-select credentials when possible (https://github.com/expo/expo-cli/commit/c94638e).

## [Tue Apr 14 17:47:28 2020 -0700](https://github.com/expo/expo-cli/commit/5bc8404a0d03e0b419ba535501ea07927196ef6a)

### 📦 Packages updated

- @expo/config@3.1.0
- @expo/dev-tools@0.11.0
- @expo/electron-adapter@0.0.0-alpha.44
- expo-cli@3.18.0
- expo-optimize@0.1.18
- @expo/image-utils@0.2.19
- @expo/json-file@8.2.9
- @expo/metro-config@0.0.5
- @expo/next-adapter@2.0.30
- expo-pwa@0.0.5
- uri-scheme@1.0.2
- @expo/webpack-config@0.11.22
- @expo/xdl@57.8.22

### 🛠 Breaking changes

- `expo publish:rollback` now works more like what developers would intuitively expect - users who have already downloaded the bundle that is rolled back will also get rolled back (https://github.com/expo/expo-cli/pull/1707).

### 🎉 New features

- Explain to users on init of bare projects and eject that publishing is needed before creating a release build (https://github.com/expo/expo-cli/commit/3eb9e7ef50214394cca30869a031b384942d3d95).
- Created the `uri-scheme` package to easily interact with schemes on bare projects and test deep linking (https://github.com/expo/expo-cli/commit/3eb9e7ef50214394cca30869a031b384942d3d95).
- `expo build:ios` and `expo build:android` now prompt you to pick a build type in order to make the options more discoverable (https://github.com/expo/expo-cli/pull/1479).
- Added a shortcut to open your editor via expo-cli with the `o` hotkey (https://github.com/expo/expo-cli/pull/1879).

### 🐛 Bug fixes

- Fix Android scheme configuration that is applied on eject (https://github.com/expo/expo/issues/7816).
- Stop adb on Windows when shutting down expo-cli server (https://github.com/expo/expo-cli/pull/1876).
- Always properly terminate the bundle progress bar when completed (https://github.com/expo/expo-cli/pull/1877).

### 🤷‍♂️ Chores

- Replace request with axios due to deprecation of the request package and the mountain of warnings it produces (https://github.com/expo/expo-cli/pull/1809).
- Remove bootstrap from yarn start in the packages directory so it's quicker for collaborators working on expo-cli to get started (https://github.com/expo/expo-cli/pull/1869).<|MERGE_RESOLUTION|>--- conflicted
+++ resolved
@@ -11,12 +11,9 @@
 
 ### 🎉 New features
 
-<<<<<<< HEAD
 - [expo-cli][eject] support Facebook props being removed [#2566](https://github.com/expo/expo-cli/pull/2566))
-=======
 - [expo-cli][config] Generate Android icons on eject and apply [#2087](https://github.com/expo/expo-cli/pull/2087)
 - [expo-cli][export] List all conflicting files, allow for tolerable file collisions, prompt for `public-url` when it's not provided in interactive mode [#2576](https://github.com/expo/expo-cli/pull/2576)
->>>>>>> c5c59a7d
 
 ### 🐛 Bug fixes
 
